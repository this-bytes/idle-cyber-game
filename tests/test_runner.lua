--- conflicted
+++ resolved
@@ -68,11 +68,9 @@
         "tests/systems/test_resource_system.lua",
         "tests/systems/test_contract_system.lua",
         "tests/systems/test_specialist_system.lua",
-<<<<<<< HEAD
-        "tests/systems/test_progression_system.lua"  -- NEW: Progression system tests
-=======
+        "tests/systems/test_progression_system.lua",  -- NEW: Progression system tests
         "tests/systems/test_idle_system.lua"
->>>>>>> daffc618
+
         -- TODO: Add more test files as they're created
     }
     
