--- conflicted
+++ resolved
@@ -66,20 +66,15 @@
     -- Load all test files and run them
     local test_files = {
         "tests/systems/test_resource_system.lua",
-<<<<<<< HEAD
         "tests/systems/test_contract_system.lua",
         "tests/systems/test_specialist_system.lua",
         "tests/systems/test_skill_system.lua",
-        "tests/systems/test_progression_system.lua",  -- NEW: Progression system tests
-        "tests/systems/test_idle_system.lua"
-        -- TODO: Add more test files as they're created
-=======
         "tests/systems/test_contract_system.lua", 
         "tests/systems/test_specialist_system.lua",
         "tests/systems/test_location_system.lua",     -- NEW: Location system tests
         "tests/systems/test_progression_system.lua", -- NEW: Progression system tests
         "tests/systems/test_idle_system.lua"         -- NEW: Idle system tests from main
->>>>>>> f022ef02
+
     }
     
     -- Track total tests across all modules
