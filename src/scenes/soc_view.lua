--- conflicted
+++ resolved
@@ -63,15 +63,13 @@
         self.eventBus:subscribe("incident_resolved", function(data) self:handleIncidentResolved(data) end)
         self.eventBus:subscribe("security_upgrade_purchased", function(data) self:updateSOCCapabilities() end)
         
-<<<<<<< HEAD
         -- Dynamic Event System integration
         self.eventBus:subscribe("dynamic_event_triggered", function(data)
             self:handleDynamicEvent(data.event)
-=======
+        end)
         -- Specialist progression events
         self.eventBus:subscribe("specialist_leveled_up", function(data)
             self:handleSpecialistLevelUp(data)
->>>>>>> 1af295a3
         end)
         
         -- UI update events
